--- conflicted
+++ resolved
@@ -53,12 +53,8 @@
         rev: v1.17.0
         hooks:
             -   id: mypy
-<<<<<<< HEAD
                 exclude: ^((tests|scripts|docs)/)
-=======
-                exclude: ^((tests|scripts)/)
                 additional_dependencies: [types-pytz, types-cffi]
->>>>>>> 8c594fbb
 
     #  - repo: https://github.com/mgedmin/check-manifest
     #    rev: "0.48"
