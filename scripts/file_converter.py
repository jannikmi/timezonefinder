--- conflicted
+++ resolved
@@ -64,7 +64,6 @@
 import itertools
 import json
 import multiprocessing
-import random
 import warnings
 from dataclasses import dataclass
 from pathlib import Path
@@ -75,7 +74,6 @@
     NamedTuple,
     Optional,
     Set,
-    Sized,
     Tuple,
     Union,
 )
@@ -198,12 +196,8 @@
             for hole_nr, hole in enumerate(poly_with_hole):
                 nr_of_holes += 1  # keep track of how many holes there are
                 print(
-<<<<<<< HEAD
-                    f"\rpolygon {poly_id}, zone {tz_name}, hole number {nr_of_holes}, {hole_nr + 1} in polygon", end=""
-=======
                     f"\rpolygon {poly_id}, zone {tz_name}, hole number {nr_of_holes}, {hole_nr + 1} in polygon",
                     end="",
->>>>>>> 39d6a33b
                 )
                 polynrs_of_holes.append(poly_id)
                 hole_poly = to_numpy_polygon(hole)
@@ -602,8 +596,9 @@
         shortcut_entries = pool.map(get_shortcut_entry, candidates)
 
     lengths = map(len, shortcut_entries)
+    max_lenght = max(lengths)
     # FIXME: empty mappings!
-    max_lenght = max(lengths)
+    assert max_lenght > 0, "empty mappings!"
     # combine into mapping dictionary: hex_id -> polygon ids
     mapping = dict(zip(candidates, shortcut_entries))
     return mapping
