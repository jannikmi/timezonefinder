--- conflicted
+++ resolved
@@ -4,7 +4,7 @@
 import sys
 from collections import defaultdict
 from pathlib import Path
-from typing import List, Set, Tuple, Optional
+from typing import List, Set, Tuple
 
 import h3.api.numpy_int as h3
 import numpy as np
@@ -180,9 +180,7 @@
 
 
 @profile
-def compile_h3_map(
-    data: TimezoneData, candidates: Set, max_workers: Optional[int] = None
-) -> ShortcutMapping:
+def compile_h3_map(data: TimezoneData, candidates: Set[int]) -> ShortcutMapping:
     """
     operate on one hex resolution
     also store results separately to divide the output data files
@@ -201,64 +199,6 @@
     mapping: ShortcutMapping = {}
     total_candidates = len(candidates)
 
-<<<<<<< HEAD
-    if max_workers is None:
-        import os
-
-        cpu_count = os.cpu_count() or 1
-        max_workers = cpu_count
-    print(
-        f"Using {'sequential' if max_workers == 1 else 'parallel'} processing with {max_workers} worker{'s' if max_workers > 1 else ''}..."
-    )
-    if max_workers == 1:
-        processed = 0
-        for hex_id in candidates:
-            hex_id, polys_optimised = process_single_hex(hex_id, data)
-            mapping[hex_id] = polys_optimised
-            processed += 1
-            print(
-                f"\r{processed:,} processed\t{total_candidates - processed:,} remaining\t",
-                end="",
-                flush=True,
-            )
-    else:
-        # Use parallel processing with thread-safe hex cache
-        import concurrent.futures
-        import threading
-
-        progress_lock = threading.Lock()
-        processed = 0
-
-        def report_progress():
-            nonlocal processed
-            with progress_lock:
-                processed += 1
-                remaining = total_candidates - processed
-                print(
-                    f"\r{processed:,} processed\t{remaining:,} remaining\t",
-                    end="",
-                    flush=True,
-                )
-
-        # Process hex cells in parallel with thread-safe hex cache
-        with concurrent.futures.ThreadPoolExecutor(max_workers=max_workers) as executor:
-            # Submit all tasks
-            future_to_hex = {
-                executor.submit(process_single_hex, hex_id, data): hex_id
-                for hex_id in candidates
-            }
-
-            # Collect results as they complete
-            for future in concurrent.futures.as_completed(future_to_hex):
-                try:
-                    hex_id, polys_optimised = future.result()
-                    mapping[hex_id] = polys_optimised
-                    report_progress()
-                except Exception as exc:
-                    hex_id = future_to_hex[future]
-                    print(f"\nHex {hex_id} generated an exception: {exc}")
-                    raise
-=======
     progress_interval = 50
 
     for processed, hex_id in enumerate(candidates, start=1):
@@ -269,7 +209,6 @@
             remaining = total_candidates - processed
             sys.stdout.write(f"\r{processed:,} processed\t{remaining:,} remaining\t")
             sys.stdout.flush()
->>>>>>> 1987ab10
 
     print()  # New line after progress reporting
     return mapping
@@ -286,7 +225,7 @@
 
 @time_execution
 def compile_shortcut_mapping(
-    data: TimezoneData, use_parallel: bool = True, max_workers: Optional[int] = None
+    data: TimezoneData,
 ) -> ShortcutMapping:
     """compiles h3 hexagon shortcut mapping with optimized parallel processing
 
@@ -313,9 +252,7 @@
         f"reached desired resolution {SHORTCUT_H3_RES}.\n"
         "storing mapping to timezone polygons for every hexagon candidate at this resolution (-> 'full coverage')"
     )
-    shortcuts = compile_h3_map(
-        data, candidates=candidates, use_parallel=use_parallel, max_workers=max_workers
-    )
+    shortcuts = compile_h3_map(data, candidates=candidates)
     # Shortcut statistics will be printed in the reporting module
     return shortcuts
 
@@ -323,13 +260,9 @@
 def compile_shortcuts(
     output_path: Path,
     data: TimezoneData,
-    use_parallel: bool = True,
-    max_workers: Optional[int] = None,
 ) -> ShortcutMapping:
     print("\ncompiling shortcuts...")
-    shortcuts: ShortcutMapping = compile_shortcut_mapping(
-        data, use_parallel=use_parallel, max_workers=max_workers
-    )
+    shortcuts: ShortcutMapping = compile_shortcut_mapping(data)
     output_file: Path = get_shortcut_file_path(output_path)
     write_shortcuts_flatbuffers(shortcuts, output_file)
     return shortcuts
@@ -337,4 +270,4 @@
 
 if __name__ == "__main__":
     data: TimezoneData = TimezoneData.from_path(DEFAULT_INPUT_PATH)
-    compile_shortcuts(output_path=DEFAULT_DATA_DIR, data=data, max_workers=10)+    compile_shortcuts(output_path=DEFAULT_DATA_DIR, data=data)