from collections.abc import Iterable
from pathlib import Path
from typing import Any, Dict, List, Optional, Set, Tuple

import h3.api.numpy_int as h3
import numpy as np
from pydantic import (
    BaseModel,
    ConfigDict,
    Field,
    ValidationError,
    field_validator,
    model_validator,
)

from scripts.configs import (
    DEBUG,
    DEBUG_ZONE_CTR_STOP,
    DTYPE_FORMAT_H_NUMPY,
    HoleLengthList,
    HoleRegistry,
    LengthList,
    PolygonList,
    PolynrHolesList,
    ZoneIdArray,
)
from scripts.helper_classes import Boundaries, GeoJSON, PolygonGeometry, compile_bboxes
from scripts.hex_utils import Hex
from scripts.utils import to_numpy_polygon_repr

<<<<<<< HEAD
import threading
import numpy as np
from pydantic import (
    BaseModel,
    ConfigDict,
    Field,
    ValidationError,
    field_validator,
    model_validator,
)


from typing import Any, List, Optional, Tuple

=======
>>>>>>> 1987ab10

class TimezoneData(BaseModel):
    model_config = ConfigDict(arbitrary_types_allowed=True)

    all_tz_names: List[str]
    poly_zone_ids: ZoneIdArray
    polygons: PolygonList
    polygon_lengths: LengthList
    nr_of_holes: int
    polynrs_of_holes: PolynrHolesList
    holes: PolygonList
    all_hole_lengths: HoleLengthList

    # Original float coordinates for polygons as NumPy arrays (used during compilation for H3 API calls)
    # Each array has shape (2, N) where first row is longitude, second row is latitude
    original_polygons: Optional[List[np.ndarray]] = Field(default=None, exclude=True)

    # Instance-based hex cache to avoid hashability issues
    hex_cache: dict = Field(default_factory=dict, exclude=True)
    # Thread lock for hex cache to ensure thread safety in parallel processing
    hex_cache_lock: threading.Lock = Field(default_factory=threading.Lock, exclude=True)
    # Cache for hole_registry to avoid recomputing
    hole_registry_cached: HoleRegistry = Field(default_factory=dict, exclude=True)
    # Cache for polygon boundaries to avoid expensive recomputation
    poly_boundaries_cached: Optional[List[Boundaries]] = Field(
        default=None, exclude=True
    )
    # Cache for hole boundaries to avoid expensive recomputation
    hole_boundaries_cached: Optional[List[Boundaries]] = Field(
        default=None, exclude=True
    )
    # Cache for polygon vertex-to-hex mappings keyed by resolution
    poly_vertex_hex_cache: Dict[int, Dict[int, Set[int]]] = Field(
        default_factory=dict, exclude=True
    )

    @classmethod
    def _process_hole(
        cls,
        hole: List[List[Tuple[float, float]]],
        poly_id: int,
        hole_nr: int,
        nr_of_holes: int,
        tz_name: str,
        polynrs_of_holes: PolynrHolesList,
        holes: PolygonList,
        all_hole_lengths: HoleLengthList,
    ) -> int:
        """Process a single hole within a polygon.

        Args:
            hole: Hole coordinates
            poly_id: ID of the parent polygon
            hole_nr: Hole number within the polygon (0-based)
            nr_of_holes: Current total number of holes processed
            tz_name: Timezone name for logging
            polynrs_of_holes: List to append polygon IDs that have holes
            holes: List to append processed hole polygons
            all_hole_lengths: List to append hole coordinate counts

        Returns:
            Updated number of holes processed
        """
        nr_of_holes += 1
        print(
            f"\rpolygon {poly_id}, zone {tz_name}, hole number {nr_of_holes}, {hole_nr + 1} in polygon",
            end="",
            flush=True,
        )
        polynrs_of_holes.append(poly_id)
        hole_poly = to_numpy_polygon_repr(hole)
        holes.append(hole_poly)
        nr_coords = hole_poly.shape[1]
        all_hole_lengths.append(nr_coords)
        return nr_of_holes

    @classmethod
    def _process_polygon_with_holes(
        cls,
        poly_with_hole: List[List[List[Tuple[float, float]]]],
        zone_id: int,
        tz_name: str,
        poly_id: int,
        polygons: PolygonList,
        polygon_lengths: LengthList,
        poly_zone_ids: List[int],
        nr_of_holes: int,
        polynrs_of_holes: PolynrHolesList,
        holes: PolygonList,
        all_hole_lengths: HoleLengthList,
        original_polygons: List[np.ndarray],
    ) -> int:
        """Process a polygon and all its holes.

        Args:
            poly_with_hole: List containing boundary polygon and holes
            zone_id: Timezone zone ID
            tz_name: Timezone name
            poly_id: Polygon ID
            polygons: List to append processed polygons
            polygon_lengths: List to append polygon coordinate counts
            poly_zone_ids: List to append zone IDs for each polygon
            nr_of_holes: Current number of holes processed
            polynrs_of_holes: List to append polygon IDs that have holes
            holes: List to append processed hole polygons
            all_hole_lengths: List to append hole coordinate counts
            original_polygons: List to append original float coordinates

        Returns:
            Updated number of holes processed
        """
        # the first entry is the boundary polygon
        # Store original coordinates as NumPy array for fast iteration
        original_boundary_coords = poly_with_hole[0]
        # Convert to NumPy array with shape (2, N) - same format as processed polygons
        x_coords_orig, y_coords_orig = zip(*original_boundary_coords)
        # Remove last coordinate if it repeats the first (closing coordinate)
        if (
            len(x_coords_orig) > 3
            and x_coords_orig[0] == x_coords_orig[-1]
            and y_coords_orig[0] == y_coords_orig[-1]
        ):
            x_coords_orig = x_coords_orig[:-1]
            y_coords_orig = y_coords_orig[:-1]
        original_coord_array = np.array(
            [x_coords_orig, y_coords_orig], dtype=np.float64
        )
        original_polygons.append(original_coord_array)

        # NOTE: starting from here, only coordinates converted into int32 will be considered!
        # this allows using the Numba JIT util functions already here
        poly = to_numpy_polygon_repr(poly_with_hole.pop(0))
        polygons.append(poly)
        x_coords = poly[0]
        polygon_lengths.append(len(x_coords))
        poly_zone_ids.append(zone_id)

        # everything else is interpreted as a hole!
        for hole_nr, hole in enumerate(poly_with_hole):
            nr_of_holes = cls._process_hole(
                hole,
                poly_id,
                hole_nr,
                nr_of_holes,
                tz_name,
                polynrs_of_holes,
                holes,
                all_hole_lengths,
            )

        return nr_of_holes

    @classmethod
    def _process_timezone_feature(
        cls,
        zone_id: int,
        timezone: Any,  # GeoJSON Feature type
        poly_id: int,
        all_tz_names: List[str],
        polygons: PolygonList,
        polygon_lengths: LengthList,
        poly_zone_ids: List[int],
        nr_of_holes: int,
        polynrs_of_holes: PolynrHolesList,
        holes: PolygonList,
        all_hole_lengths: HoleLengthList,
        original_polygons: List[np.ndarray],
    ) -> Tuple[int, int]:
        """Process a single timezone feature with all its polygons and holes.

        Args:
            zone_id: Timezone zone ID
            timezone: Timezone feature from GeoJSON
            poly_id: Current polygon ID counter
            all_tz_names: List to append timezone names
            polygons: List to append processed polygons
            polygon_lengths: List to append polygon coordinate counts
            poly_zone_ids: List to append zone IDs for each polygon
            nr_of_holes: Current number of holes processed
            polynrs_of_holes: List to append polygon IDs that have holes
            holes: List to append processed hole polygons
            all_hole_lengths: List to append hole coordinate counts
            original_polygons: List to append original float coordinates

        Returns:
            Tuple of (updated poly_id, updated nr_of_holes)
        """
        tz_name = timezone.id
        all_tz_names.append(tz_name)
        tz_geometry = timezone.geometry
        multipolygon = tz_geometry.coordinates
        # case: MultiPolygon -> depth is 4
        if isinstance(tz_geometry, PolygonGeometry):
            # depth is 3 (only one polygon, possibly with holes!)
            multipolygon = [multipolygon]

        for poly_with_hole in multipolygon:
            nr_of_holes = cls._process_polygon_with_holes(
                poly_with_hole,
                zone_id,
                tz_name,
                poly_id,
                polygons,
                polygon_lengths,
                poly_zone_ids,
                nr_of_holes,
                polynrs_of_holes,
                holes,
                all_hole_lengths,
                original_polygons,
            )
            poly_id += 1

        return poly_id, nr_of_holes

    @classmethod
    def create_validated(cls, **kwargs) -> "TimezoneData":
        """Create a TimezoneData instance with proper validation error handling.

        Args:
            **kwargs: Keyword arguments for TimezoneData creation

        Returns:
            TimezoneData instance

        Raises:
            ValidationError: If data validation fails with detailed error information
        """
        try:
            return cls(**kwargs)
        except ValidationError as e:
            print("Data validation failed:")
            for error in e.errors():
                print(f"  - {error['loc']}: {error['msg']}")
            raise

    @classmethod
    def from_geojson(cls, geo_json: GeoJSON) -> "TimezoneData":
        """Parse GeoJSON timezone data into TimezoneData model.

        Args:
            geo_json: Parsed GeoJSON timezone data

        Returns:
            TimezoneData instance with processed polygon and hole data
        """
        # Initialize data containers
        all_tz_names: List[str] = []
        polygons: PolygonList = []
        polygon_lengths: LengthList = []
        poly_zone_ids: List[int] = []
        nr_of_holes: int = 0
        polynrs_of_holes: PolynrHolesList = []
        holes: PolygonList = []
        all_hole_lengths: HoleLengthList = []
        original_polygons: List[np.ndarray] = []

        poly_id: int = 0
        print("parsing data...\nprocessing holes:")

        # Process each timezone feature
        for zone_id, timezone in enumerate(geo_json.features):
            poly_id, nr_of_holes = cls._process_timezone_feature(
                zone_id,
                timezone,
                poly_id,
                all_tz_names,
                polygons,
                polygon_lengths,
                poly_zone_ids,
                nr_of_holes,
                polynrs_of_holes,
                holes,
                all_hole_lengths,
                original_polygons,
            )

            if DEBUG and zone_id >= DEBUG_ZONE_CTR_STOP:
                break

        print("\n")

        return cls.create_validated(
            all_tz_names=all_tz_names,
            poly_zone_ids=np.array(poly_zone_ids, dtype=DTYPE_FORMAT_H_NUMPY),
            polygons=polygons,
            polygon_lengths=polygon_lengths,
            nr_of_holes=nr_of_holes,
            polynrs_of_holes=polynrs_of_holes,
            holes=holes,
            all_hole_lengths=all_hole_lengths,
            original_polygons=original_polygons,
        )

    @classmethod
    def from_path(cls, input_path: Path) -> "TimezoneData":
        """Parse the timezone data from the input JSON file."""
        print(f"parsing input file: {input_path}\n...\n")
        geo_json = GeoJSON.model_validate_json(input_path.read_text())
        return cls.from_geojson(geo_json)

    @field_validator("polygons", "holes")
    @classmethod
    def check_polygon_shapes(cls, v: PolygonList) -> PolygonList:
        for poly in v:
            if not isinstance(poly, np.ndarray):
                raise TypeError("Polygon must be a numpy array")
            if poly.ndim != 2:
                raise ValueError("Polygon array must have 2 dimensions")
            if poly.shape[0] != 2:
                raise ValueError("Polygon array must have shape (2, N)")
        return v

    def _validate_count_consistency(self, count: int, data_list: List[Any]) -> None:
        """Validate that a count field matches the length of its corresponding list.

        Args:
            count: The count value to validate
            data_list: The list whose length should match the count
        """
        if count != len(data_list):
            raise ValueError(
                f"{count.__name__} ({count}) does not match length of {data_list.__name__} list ({len(data_list)})"
            )

    def _validate_non_negative(self, value: int) -> None:
        """Validate that a value is non-negative.

        Args:
            value: The value to validate
        """
        if value < 0:
            raise ValueError(f"{value.__name__} cannot be negative")

    def _validate_minimum_coordinates(
        self, lengths: LengthList, min_coords: int, item_type: str
    ) -> None:
        """Validate that all items have minimum required coordinates.

        Args:
            lengths: List of coordinate counts
            min_coords: Minimum required coordinates
            item_type: Type of item (e.g., "polygon", "hole") for error messages
        """
        if any(length == 0 for length in lengths):
            raise ValueError(f"Found a {item_type} with no coordinates")

        if any(length < min_coords for length in lengths):
            raise ValueError(
                f"All {item_type}s must have at least {min_coords} coordinates"
            )

    @model_validator(mode="after")
    def validate_basic_counts(self) -> "TimezoneData":
        self._validate_non_negative(self.nr_of_polygons)
        self._validate_non_negative(self.nr_of_zones)
        self._validate_non_negative(self.nr_of_holes)

        if self.nr_of_polygons < self.nr_of_zones:
            raise ValueError(
                f"Number of polygons ({self.nr_of_polygons}) cannot be less than number of zones ({self.nr_of_zones})"
            )
        return self

    @model_validator(mode="after")
    def validate_polygon_data_consistency(self) -> "TimezoneData":
        self._validate_count_consistency(self.nr_of_polygons, self.polygons)
        self._validate_count_consistency(self.nr_of_polygons, self.polygon_lengths)
        self._validate_count_consistency(self.nr_of_polygons, self.poly_boundaries)
        self._validate_count_consistency(self.nr_of_polygons, self.poly_zone_ids)
        return self

    @model_validator(mode="after")
    def validate_zone_data_consistency(self) -> "TimezoneData":
        self._validate_count_consistency(self.nr_of_zones, self.all_tz_names)
        return self

    @model_validator(mode="after")
    def validate_hole_data_consistency(self) -> "TimezoneData":
        self._validate_count_consistency(self.nr_of_holes, self.holes)
        self._validate_count_consistency(self.nr_of_holes, self.all_hole_lengths)
        self._validate_count_consistency(self.nr_of_holes, self.polynrs_of_holes)
        return self

    @model_validator(mode="after")
    def validate_geometric_constraints(self) -> "TimezoneData":
        self._validate_minimum_coordinates(self.polygon_lengths, 3, "polygon")
        self._validate_minimum_coordinates(self.all_hole_lengths, 3, "hole")
        return self

    @model_validator(mode="after")
    def validate_zone_id_constraints(self) -> "TimezoneData":
        if len(self.poly_zone_ids) == 0:
            return self

        max_zone_id = int(max(self.poly_zone_ids))
        if max_zone_id != self.nr_of_zones - 1:
            raise ValueError(
                f"Maximum zone ID ({max_zone_id}) should equal nr_of_zones - 1 ({self.nr_of_zones - 1})"
            )

        min_zone_id = int(min(self.poly_zone_ids))
        if min_zone_id < 0:
            raise ValueError(f"Zone IDs cannot be negative, found {min_zone_id}")

        last_zone_id: int = -1
        for zone_id in self.poly_zone_ids:
            if zone_id < last_zone_id:
                raise ValueError(
                    f"Zone IDs must be in non-decreasing order, found {zone_id} after {last_zone_id}"
                )
            last_zone_id = int(zone_id)
        return self

    @model_validator(mode="after")
    def validate_hole_references(self) -> "TimezoneData":
        if not self.polynrs_of_holes:
            return self

        max_poly_ref: int = max(self.polynrs_of_holes)
        if max_poly_ref >= self.nr_of_polygons:
            raise ValueError(
                f"Hole references polygon {max_poly_ref} but only {self.nr_of_polygons} polygons exist"
            )

        min_poly_ref: int = min(self.polynrs_of_holes)
        if min_poly_ref < 0:
            raise ValueError(
                f"Hole polygon references cannot be negative, found {min_poly_ref}"
            )
        return self

    @property
    def nr_of_polygons(self) -> int:
        """the number of boundary polygons"""
        return len(self.polygon_lengths)

    @property
    def nr_of_zones(self) -> int:
        """the number of timezones"""
        return len(self.all_tz_names)

    @property
    def poly_boundaries(self) -> List[Boundaries]:
        """Compute bounding boxes for polygon boundaries."""
        if self.poly_boundaries_cached is None:
            self.poly_boundaries_cached = compile_bboxes(self.polygons)
        return self.poly_boundaries_cached

    @property
    def hole_boundaries(self) -> List[Boundaries]:
        """Compute bounding boxes for holes."""
        if self.hole_boundaries_cached is None:
            self.hole_boundaries_cached = compile_bboxes(self.holes)
        return self.hole_boundaries_cached

    @property
    def zone_positions(self) -> List[int]:
        """Compute where each timezone starts and ends in the polygon array.

        Returns:
            List of polygon indices where each zone starts, plus one final entry
            indicating where the last zone ends (i.e., total number of polygons).
        """
        poly_nr2zone_id: List[int] = []
        print("Computing where zones start and end...")
        last_id: int = -1
        for poly_nr, zone_id in enumerate(self.poly_zone_ids):
            if zone_id != last_id:
                poly_nr2zone_id.append(poly_nr)
                if zone_id < last_id:
                    raise ValueError(
                        f"Zone IDs must be in non-decreasing order, found {zone_id} after {last_id}"
                    )
                last_id = int(zone_id)

        # ATTENTION: add one more entry for knowing where the last zone ends!
        poly_nr2zone_id.append(self.nr_of_polygons)
        print("...Done.\n")
        return poly_nr2zone_id

    def get_hex(self, hex_id: int) -> Hex:
        """Get a cached Hex instance for the given hex_id.

        This method provides instance-based caching to work around the fact that
        TimezoneData is not hashable and cannot be used with functools.lru_cache.

        Thread-safe for parallel processing - uses double-checked locking pattern
        for optimal performance.

        Args:
            hex_id: The H3 hexagon ID

        Returns:
            Hex instance for the given hex_id
        """
        # Fast path: check if already cached (read-only, no lock needed)
        if hex_id in self.hex_cache:
            return self.hex_cache[hex_id]

        # Slow path: need to create and cache (thread-safe)
        with self.hex_cache_lock:
            # Double-check: another thread might have created it while we waited
            if hex_id not in self.hex_cache:
                self.hex_cache[hex_id] = Hex.from_id(hex_id, self)
            return self.hex_cache[hex_id]

    def polygon_vertex_hexes(self, poly_nr: int, res: int) -> Set[int]:
        """Return cached hex ids for polygon vertices at a given resolution."""
        res_cache = self.poly_vertex_hex_cache.setdefault(res, {})
        try:
            return res_cache[poly_nr]
        except KeyError:
            original = self.original_polygons
            if original is None:
                raise RuntimeError("original polygon coordinates missing")
            coords = original[poly_nr]
            vertex_hexes = {h3.latlng_to_cell(lat, lng, res) for lng, lat in coords.T}
            res_cache[poly_nr] = vertex_hexes
            return vertex_hexes

    @property
    def hole_registry(self) -> dict:
        """
        Creates a registry mapping each polygon id to a tuple (number of holes, first hole id).

        This property computes the hole registry on-demand from the polynrs_of_holes data
        and caches the result for subsequent calls.
        For each polygon that has holes, it maps: polygon_id -> (amount_of_holes, first_hole_id)

        Returns:
            Dictionary mapping polygon_id -> (amount_of_holes, first_hole_id)
        """
        # Return cached result if already computed
        if self.hole_registry_cached:
            return self.hole_registry_cached

        registry: HoleRegistry = {}
        for i, poly_id in enumerate(self.polynrs_of_holes):
            try:
                amount_of_holes, hole_id = registry[poly_id]
                registry[poly_id] = (amount_of_holes + 1, hole_id)
            except KeyError:
                registry[poly_id] = (1, i)

        # Cache the result for future calls
        self.hole_registry_cached = registry
        return registry

    def holes_in_poly(self, poly_nr: int) -> Optional[Iterable[PolygonList]]:
        registry = self.hole_registry
        if poly_nr not in registry:
            return  # No holes for this polygon

        hole_count, first_hole_index = registry[poly_nr]
        for i in range(first_hole_index, first_hole_index + hole_count):
            yield self.holes[i]<|MERGE_RESOLUTION|>--- conflicted
+++ resolved
@@ -28,23 +28,6 @@
 from scripts.hex_utils import Hex
 from scripts.utils import to_numpy_polygon_repr
 
-<<<<<<< HEAD
-import threading
-import numpy as np
-from pydantic import (
-    BaseModel,
-    ConfigDict,
-    Field,
-    ValidationError,
-    field_validator,
-    model_validator,
-)
-
-
-from typing import Any, List, Optional, Tuple
-
-=======
->>>>>>> 1987ab10
 
 class TimezoneData(BaseModel):
     model_config = ConfigDict(arbitrary_types_allowed=True)
@@ -64,8 +47,7 @@
 
     # Instance-based hex cache to avoid hashability issues
     hex_cache: dict = Field(default_factory=dict, exclude=True)
-    # Thread lock for hex cache to ensure thread safety in parallel processing
-    hex_cache_lock: threading.Lock = Field(default_factory=threading.Lock, exclude=True)
+
     # Cache for hole_registry to avoid recomputing
     hole_registry_cached: HoleRegistry = Field(default_factory=dict, exclude=True)
     # Cache for polygon boundaries to avoid expensive recomputation
@@ -532,25 +514,20 @@
         This method provides instance-based caching to work around the fact that
         TimezoneData is not hashable and cannot be used with functools.lru_cache.
 
-        Thread-safe for parallel processing - uses double-checked locking pattern
-        for optimal performance.
-
         Args:
             hex_id: The H3 hexagon ID
 
         Returns:
             Hex instance for the given hex_id
         """
-        # Fast path: check if already cached (read-only, no lock needed)
+        # Fast path: check if already cached (read-only)
         if hex_id in self.hex_cache:
             return self.hex_cache[hex_id]
 
-        # Slow path: need to create and cache (thread-safe)
-        with self.hex_cache_lock:
-            # Double-check: another thread might have created it while we waited
-            if hex_id not in self.hex_cache:
-                self.hex_cache[hex_id] = Hex.from_id(hex_id, self)
-            return self.hex_cache[hex_id]
+        # Slow path: need to create and cache
+        if hex_id not in self.hex_cache:
+            self.hex_cache[hex_id] = Hex.from_id(hex_id, self)
+        return self.hex_cache[hex_id]
 
     def polygon_vertex_hexes(self, poly_nr: int, res: int) -> Set[int]:
         """Return cached hex ids for polygon vertices at a given resolution."""
