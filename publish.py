--- conflicted
+++ resolved
@@ -87,11 +87,7 @@
     return open(VERSION_FILE, 'r').read().strip()
 
 
-<<<<<<< HEAD
-def convert_version(new_version_input='', old_version='1.0.0'):
-=======
 def parse_version(new_version_input='', old_version_str='1.0.0'):
->>>>>>> f6f050eb
     new_version_input = re.search(r'\d\.\d\.\d+', new_version_input)
 
     if new_version_input is None:
