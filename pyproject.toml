--- conflicted
+++ resolved
@@ -1,10 +1,6 @@
 [project]
 name = "timezonefinder"
-<<<<<<< HEAD
 version = "8.0.0"
-=======
-version = "7.0.2"
->>>>>>> 69b94090
 description = "python package for finding the timezone of any point on earth (coordinates) offline"
 authors = [{name = "jannikmi", email = "github@michelfe.it"}]
 # Replace with license="MIT" with setuptools>=71
