--- conflicted
+++ resolved
@@ -2,27 +2,19 @@
 
 import json
 from math import floor, radians
-<<<<<<< HEAD
+# from os import system
+from os.path import abspath, join, pardir
 from struct import unpack
-from sys import exit
 
 from numpy import array, empty, float64, fromfile
-# from os import system
 from pkg_resources import resource_stream
-=======
-# from os import system
-from os.path import abspath, dirname, join, pardir
-from struct import unpack
-
-from numpy import array, empty, float64, fromfile
 from six.moves import range
->>>>>>> 245fd101
 
 from .functional import kwargs_only
 
 # from sys import argv, exit
 
-# TODO functions should be automatically compiled once on installation:
+# TODO functions should be automatically precompiled once on installation:
 # try:
 #     import compiled_numba_funcs
 # except ImportError:
@@ -75,6 +67,7 @@
         all_the_same, TIMEZONE_NAMES_FILE
 
 with open(abspath(join(__file__, pardir, TIMEZONE_NAMES_FILE)), 'r') as f:
+    # TODO make np. array?
     timezone_names = json.loads(f.read())
 
 
@@ -599,17 +592,8 @@
 
 
 if __name__ == '__main__':
-<<<<<<< HEAD
-    from sys import argv
-
-    arguments = argv
-    nr_arguments = len(arguments)
-    if nr_arguments < 3:
-        print('Error: not enough arguments given\ncommand should look like: python timezonefinder.py lng lat [-v]')
-        exit(1)
-=======
+
     import argparse
->>>>>>> 245fd101
 
     parser = argparse.ArgumentParser(description='parse training parameters')
     parser.add_argument('lng', type=float, help='longitude to be queried')
